--- conflicted
+++ resolved
@@ -3,7 +3,6 @@
 using GPUCompiler: GPUCompiler
 using LLVM: LLVM
 using Libdl: Libdl
-<<<<<<< HEAD
 using Base: RefValue
 using Serialization: serialize, deserialize
 
@@ -108,11 +107,6 @@
 end
 
 instantiate(f::StaticCompiledFunction) = f
-=======
-
-
-export generate_shlib, generate_shlib_fptr, compile, native_code_llvm, native_code_typed, native_llvm_module
->>>>>>> 6e20094a
 
 module TestRuntime
     # dummy methods
@@ -187,12 +181,5 @@
     return m
 end
 
-<<<<<<< HEAD
-
-
-
-
-=======
->>>>>>> 6e20094a
 
 end # module