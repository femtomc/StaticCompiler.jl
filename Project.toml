name = "StaticCompiler"
uuid = "81625895-6c0f-48fc-b932-11a18313743c"
authors = ["Tom Short"]
version = "0.1.0"

[deps]
Cassette = "7057c7e9-c182-5462-911a-8362d720325c"
DataStructures = "864edb3b-99cc-5e75-8d2d-829cb0a9cfe8"
LLVM = "929cbde3-209d-540e-8aea-75f648917ca0"
Libdl = "8f399da3-3557-5675-b5ff-fb832c97cbdb"
MacroTools = "1914dd2f-81c6-5fcd-8719-6d5c9610ff09"
TypedCodeUtils = "687fb87b-adea-59d5-9be9-82253b54685d"

[compat]
<<<<<<< HEAD
Cassette = "0.3"
=======
LLVM = "1.3"
TypedCodeUtils = "0.1"
MacroTools = "0.5"
>>>>>>> 5779990f
julia = "1.2"

[extras]
Formatting = "59287772-0a20-5a39-b81b-1366585eb4c0"
Test = "8dfed614-e22c-5e08-85e1-65c5234f0b40"

[targets]
test = ["Test", "Formatting"]<|MERGE_RESOLUTION|>--- conflicted
+++ resolved
@@ -12,13 +12,10 @@
 TypedCodeUtils = "687fb87b-adea-59d5-9be9-82253b54685d"
 
 [compat]
-<<<<<<< HEAD
 Cassette = "0.3"
-=======
 LLVM = "1.3"
 TypedCodeUtils = "0.1"
 MacroTools = "0.5"
->>>>>>> 5779990f
 julia = "1.2"
 
 [extras]
